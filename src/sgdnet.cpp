--- conflicted
+++ resolved
@@ -178,34 +178,6 @@
   for (unsigned lambda_ind = 0; lambda_ind < n_lambda; ++lambda_ind) {
     vector<double> losses;
 
-<<<<<<< HEAD
-    if (user_lambda || lambda_ind > 0)
-      Saga(x,
-           x_center_scaled,
-           y,
-           intercept,
-           fit_intercept,
-           is_sparse,
-           standardize,
-           weights,
-           family,
-           penalty,
-           step_size[lambda_ind],
-           alpha[lambda_ind],
-           beta[lambda_ind],
-           g_memory,
-           g_sum,
-           g_sum_intercept,
-           n_samples,
-           n_features,
-           n_classes,
-           max_iter,
-           tol,
-           n_iter,
-           return_codes,
-           losses,
-           debug);
-=======
     Saga(x,
          x_center_scaled,
          y,
@@ -232,7 +204,6 @@
          return_codes,
          losses,
          debug);
->>>>>>> 755095de
 
     double deviance = Deviance(x,
                                x_center_scaled,
